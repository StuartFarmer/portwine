--- conflicted
+++ resolved
@@ -464,9 +464,6 @@
                 benchmark='NONEXISTENT'
             )
 
-<<<<<<< HEAD
-if __name__ == '__main__':
-=======
 
 class TestRequireAllHistory(unittest.TestCase):
     def setUp(self):
@@ -630,5 +627,4 @@
 
 
 if __name__ == "__main__":
->>>>>>> b6d70629
     unittest.main()