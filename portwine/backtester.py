# portwine/backtester.py

from __future__ import annotations

import cvxpy as cp
import numpy as np
import pandas as pd
from typing import Callable, Dict, List, Optional, Tuple, Union
from tqdm import tqdm

import pandas_market_calendars as mcal
from portwine.loaders.base import MarketDataLoader

class InvalidBenchmarkError(Exception):
    """Raised when the requested benchmark is neither a standard name nor a valid ticker."""
    pass

# ----------------------------------------------------------------------
# Built‑in benchmark helpers
# ----------------------------------------------------------------------
def benchmark_equal_weight(ret_df: pd.DataFrame, *_, **__) -> pd.Series:
    return ret_df.mean(axis=1)

def benchmark_markowitz(
    ret_df: pd.DataFrame,
    lookback: int = 60,
    shift_signals: bool = True,
    verbose: bool = False,
) -> pd.Series:
    tickers = ret_df.columns
    n = len(tickers)
    iterator = tqdm(ret_df.index, desc="Markowitz") if verbose else ret_df.index
    w_rows: List[np.ndarray] = []
    for ts in iterator:
        win = ret_df.loc[:ts].tail(lookback)
        if len(win) < 2:
            w = np.ones(n) / n
        else:
            cov = win.cov().values
            w_var = cp.Variable(n, nonneg=True)
            prob = cp.Problem(cp.Minimize(cp.quad_form(w_var, cov)), [cp.sum(w_var) == 1])
            try:
                prob.solve()
                w = w_var.value if w_var.value is not None else np.ones(n) / n
            except Exception:
                w = np.ones(n) / n
        w_rows.append(w)
    w_df = pd.DataFrame(w_rows, index=ret_df.index, columns=tickers)
    if shift_signals:
        w_df = w_df.shift(1).ffill().fillna(1.0 / n)
    return (w_df * ret_df).sum(axis=1)

STANDARD_BENCHMARKS: Dict[str, Callable] = {
    "equal_weight": benchmark_equal_weight,
    "markowitz":    benchmark_markowitz,
}

class BenchmarkTypes:
    STANDARD_BENCHMARK = 0
    TICKER             = 1
    CUSTOM_METHOD      = 2
    INVALID            = 3

# ------------------------------------------------------------------------------
# Backtester
# ------------------------------------------------------------------------------
class Backtester:
    """
    A step‑driven back‑tester that supports intraday bars and,
    optionally, an exchange trading calendar.
    """

    def __init__(
        self,
        market_data_loader: MarketDataLoader,
        alternative_data_loader=None,
        calendar: Optional[Union[str, mcal.ExchangeCalendar]] = None
    ):
        self.market_data_loader      = market_data_loader
        self.alternative_data_loader = alternative_data_loader
        if isinstance(calendar, str):
            self.calendar = mcal.get_calendar(calendar)
        else:
            self.calendar = calendar

    def _split_tickers(self, tickers: List[str]) -> Tuple[List[str], List[str]]:
        reg, alt = [], []
        for t in tickers:
            if isinstance(t, str) and ":" in t:
                alt.append(t)
            else:
                reg.append(t)
        return reg, alt

    def get_benchmark_type(self, benchmark) -> int:
        if isinstance(benchmark, str):
            if benchmark in STANDARD_BENCHMARKS:
                return BenchmarkTypes.STANDARD_BENCHMARK
            if self.market_data_loader.fetch_data([benchmark]).get(benchmark) is not None:
                return BenchmarkTypes.TICKER
            return BenchmarkTypes.INVALID
        if callable(benchmark):
            return BenchmarkTypes.CUSTOM_METHOD
        return BenchmarkTypes.INVALID

    def run_backtest(
        self,
        strategy,
        shift_signals: bool = True,
        benchmark: Union[str, Callable, None] = "equal_weight",
        start_date=None,
        end_date=None,
        require_all_history: bool = False,
<<<<<<< HEAD
=======
        require_all_tickers: bool = False,
>>>>>>> b6d70629
        verbose: bool = False
    ) -> Optional[Dict[str, pd.DataFrame]]:
        # 1) normalize date filters
        sd = pd.Timestamp(start_date) if start_date is not None else None
        ed = pd.Timestamp(end_date)   if end_date   is not None else None
        if sd is not None and ed is not None and sd > ed:
            raise ValueError("start_date must be on or before end_date")

        # 2) split tickers
        reg_tkrs, alt_tkrs = self._split_tickers(strategy.tickers)

        # 3) classify benchmark
        bm_type = self.get_benchmark_type(benchmark)
        if bm_type == BenchmarkTypes.INVALID:
            raise InvalidBenchmarkError(f"{benchmark} is not a valid benchmark.")

        # 4) load regular data
        reg_data = self.market_data_loader.fetch_data(reg_tkrs)
        # identify any tickers for which we got no data
        missing = [t for t in reg_tkrs if t not in reg_data]
        if missing:
            msg = (
                f"Market data loader returned data for {len(reg_data)}/"
                f"{len(reg_tkrs)} requested tickers. Missing: {missing}"
            )
            if require_all_tickers:
                raise ValueError(msg)
            else:
                import warnings
                warnings.warn(msg)
        # only keep tickers that have data
        reg_tkrs = [t for t in reg_tkrs if t in reg_data]

        # 5) build trading dates
        if self.calendar is not None:
            # data span
            first_dt = min(df.index.min() for df in reg_data.values())
            last_dt  = max(df.index.max() for df in reg_data.values())

            # schedule uses dates only
            sched = self.calendar.schedule(
                start_date=first_dt.date(),
                end_date=last_dt.date()
            )
            closes = sched["market_close"]

            # drop tz if present
            if getattr(getattr(closes, "dt", None), "tz", None) is not None:
                closes = closes.dt.tz_convert(None)

            # restrict to actual data
            closes = closes[(closes >= first_dt) & (closes <= last_dt)]

            # require history
            if require_all_history and reg_tkrs:
                common = max(df.index.min() for df in reg_data.values())
                closes = closes[closes >= common]

            # apply start/end (full timestamp)
            if sd is not None:
                closes = closes[closes >= sd]
            if ed is not None:
                closes = closes[closes <= ed]

            all_ts = list(closes)

            # **raise** on empty calendar range
            if not all_ts:
                raise ValueError("No trading dates after filtering")

<<<<<<< HEAD
        # 5) build trading dates
        if self.calendar is not None:
            # data span
            first_dt = min(df.index.min() for df in reg_data.values())
            last_dt  = max(df.index.max() for df in reg_data.values())

            # schedule uses dates only
            sched = self.calendar.schedule(
                start_date=first_dt.date(),
                end_date=last_dt.date()
            )
            closes = sched["market_close"]

            # drop tz if present
            if getattr(getattr(closes, "dt", None), "tz", None) is not None:
                closes = closes.dt.tz_convert(None)

            # restrict to actual data
            closes = closes[(closes >= first_dt) & (closes <= last_dt)]

            # require history
            if require_all_history and reg_tkrs:
                common = max(df.index.min() for df in reg_data.values())
                closes = closes[closes >= common]

            # apply start/end (full timestamp)
            if sd is not None:
                closes = closes[closes >= sd]
            if ed is not None:
                closes = closes[closes <= ed]

            all_ts = list(closes)

            # **raise** on empty calendar range
            if not all_ts:
                raise ValueError("No trading dates after filtering")

=======
>>>>>>> b6d70629
        else:
            # legacy union of data indices
            if hasattr(self.market_data_loader, "get_all_dates"):
                all_ts = self.market_data_loader.get_all_dates(reg_tkrs)
            else:
                all_ts = sorted({ts for df in reg_data.values() for ts in df.index})

            # require history
            if require_all_history and reg_tkrs:
                common = max(df.index.min() for df in reg_data.values())
                all_ts = [d for d in all_ts if d >= common]

            # apply start/end
            if sd is not None:
                all_ts = [d for d in all_ts if d >= sd]
            if ed is not None:
                all_ts = [d for d in all_ts if d <= ed]

            if not all_ts:
                raise ValueError("No trading dates after filtering")

        # 6) preload benchmark ticker if needed
        if bm_type == BenchmarkTypes.TICKER:
            bm_data = self.market_data_loader.fetch_data([benchmark])

        # 7) main loop: signals
        sig_rows = []
        iterator = tqdm(all_ts, desc="Backtest") if verbose else all_ts
        for ts in iterator:
            if hasattr(self.market_data_loader, "next"):
                bar = self.market_data_loader.next(reg_tkrs, ts)
            else:
                bar = self._bar_dict(ts, reg_data)

            if self.alternative_data_loader:
                alt_ld = self.alternative_data_loader
                if hasattr(alt_ld, "next"):
                    bar.update(alt_ld.next(alt_tkrs, ts))
                else:
                    for t, df in alt_ld.fetch_data(alt_tkrs).items():
                        bar[t] = self._bar_dict(ts, {t: df})[t]

            sig = strategy.step(ts, bar)
            row = {"date": ts}
            for t in strategy.tickers:
                row[t] = sig.get(t, 0.0)
            sig_rows.append(row)

        # 8) construct signals_df
        sig_df = pd.DataFrame(sig_rows).set_index("date").sort_index()
        sig_df.index.name = None
        sig_reg = ((sig_df.shift(1).ffill() if shift_signals else sig_df)
                   .fillna(0.0)[reg_tkrs])

        # 9) compute returns
        px     = pd.DataFrame({t: reg_data[t]["close"] for t in reg_tkrs})
        px     = px.reindex(sig_reg.index).ffill()
        ret_df = px.pct_change(fill_method=None).fillna(0.0)
        strat_ret = (ret_df * sig_reg).sum(axis=1)

        # 10) benchmark returns
        if bm_type == BenchmarkTypes.CUSTOM_METHOD:
            bm_ret = benchmark(ret_df)
        elif bm_type == BenchmarkTypes.STANDARD_BENCHMARK:
            bm_ret = STANDARD_BENCHMARKS[benchmark](ret_df)
        else:  # TICKER
            ser = bm_data[benchmark]["close"].reindex(sig_reg.index).ffill()
            bm_ret = ser.pct_change(fill_method=None).fillna(0.0)

        # 11) dynamic alternative data update
        if self.alternative_data_loader and hasattr(self.alternative_data_loader, "update"):
            for ts in sig_reg.index:
                raw_sigs = sig_df.loc[ts, strategy.tickers].to_dict()
                raw_rets = ret_df.loc[ts].to_dict()
                self.alternative_data_loader.update(ts, raw_sigs, raw_rets, float(strat_ret.loc[ts]))

        return {
            "signals_df":       sig_reg,
            "tickers_returns":  ret_df,
            "strategy_returns": strat_ret,
            "benchmark_returns": bm_ret
        }

    @staticmethod
    def _bar_dict(ts: pd.Timestamp, data: Dict[str, pd.DataFrame]) -> Dict[str, dict | None]:
        out: Dict[str, dict | None] = {}
        for t, df in data.items():
            if ts in df.index:
                row = df.loc[ts]
                out[t] = {
                    "open":   float(row["open"]),
                    "high":   float(row["high"]),
                    "low":    float(row["low"]),
                    "close":  float(row["close"]),
                    "volume": float(row["volume"]),
                }
            else:
                out[t] = None
        return out<|MERGE_RESOLUTION|>--- conflicted
+++ resolved
@@ -111,10 +111,7 @@
         start_date=None,
         end_date=None,
         require_all_history: bool = False,
-<<<<<<< HEAD
-=======
         require_all_tickers: bool = False,
->>>>>>> b6d70629
         verbose: bool = False
     ) -> Optional[Dict[str, pd.DataFrame]]:
         # 1) normalize date filters
@@ -181,11 +178,6 @@
 
             all_ts = list(closes)
 
-            # **raise** on empty calendar range
-            if not all_ts:
-                raise ValueError("No trading dates after filtering")
-
-<<<<<<< HEAD
         # 5) build trading dates
         if self.calendar is not None:
             # data span
@@ -223,8 +215,6 @@
             if not all_ts:
                 raise ValueError("No trading dates after filtering")
 
-=======
->>>>>>> b6d70629
         else:
             # legacy union of data indices
             if hasattr(self.market_data_loader, "get_all_dates"):
